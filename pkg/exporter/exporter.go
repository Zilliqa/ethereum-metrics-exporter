--- conflicted
+++ resolved
@@ -37,21 +37,13 @@
 }
 
 type exporter struct {
-<<<<<<< HEAD
-	log       logrus.FieldLogger
-	config    *Config
-	consensus consensus.Node
-	execution execution.Node
-	diskUsage disk.UsageMetrics
-	broker    *server.Server
-=======
 	log         logrus.FieldLogger
 	config      *Config
 	consensus   consensus.Node
 	execution   execution.Node
 	diskUsage   disk.UsageMetrics
+	broker      *server.Server
 	pairMetrics pair.Metrics
->>>>>>> f5c24919
 }
 
 func (e *exporter) Init(ctx context.Context) error {
@@ -163,9 +155,6 @@
 		go e.consensus.StartMetrics(ctx)
 	}
 
-<<<<<<< HEAD
-	e.log.Info(fmt.Sprintf("Starting metrics server on :%v", port))
-=======
 	if e.config.Pair.Enabled && e.config.Execution.Enabled && e.config.Consensus.Enabled {
 		e.log.Info("Starting pair metrics...")
 
@@ -176,7 +165,6 @@
 		WithField("consensus_url", e.consensus.URL()).
 		WithField("execution_url", e.execution.URL()).
 		Info(fmt.Sprintf("Starting metrics server on :%v", port))
->>>>>>> f5c24919
 
 	http.Handle("/metrics", promhttp.Handler())
 
